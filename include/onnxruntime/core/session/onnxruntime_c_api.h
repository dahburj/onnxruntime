--- conflicted
+++ resolved
@@ -422,24 +422,9 @@
 ORT_API(const char*, OrtGetErrorMessage, _In_ const OrtStatus* status)
 ORT_ALL_ARGS_NONNULL;
 
-<<<<<<< HEAD
-
-  /*
-// For fetch:
-OrtValue* getValue(OrtValue* val, int index, Allocator* alloc);
-int valueCount(OrtValue* val);
-// For feed:
-OrtValue* createValue(OrtValue** val, int count, ValueType type, Allocator* alloc);
-   */
-
-ORT_API_STATUS(OrtGetValue, const OrtValue* value, int index, OrtAllocator* allocator, OrtValue** out);
-ORT_API_STATUS(OrtGetNumValues, const OrtValue* value, int* out);
-ORT_API_STATUS(OrtCreateValue, int num_values, enum ONNXTensorElementDataType value_type, OrtAllocator* allocator, OrtValue** out);
-=======
 ORT_API_STATUS(OrtGetValue, const OrtValue* value, int index, const OrtAllocatorInfo* info, OrtValue** out);
 ORT_API_STATUS(OrtGetNumValues, const OrtValue* value, int* out);
 ORT_API_STATUS(OrtCreateValue, OrtValue** in, int num_values, enum ONNXType value_type, const OrtAllocatorInfo* info, OrtValue** out);
->>>>>>> ee126985
 
 #ifdef __cplusplus
 }
