// Copyright (c) Microsoft Corporation. All rights reserved.
// Licensed under the MIT License.

#include "core/graph/constants.h"
#include "core/graph/contrib_ops/attn_lstm_schema_defs.h"
#include "core/graph/contrib_ops/contrib_defs.h"
#include "core/graph/contrib_ops/range_schema_defs.h"
#include "core/graph/contrib_ops/reverse_sequence_schema_defs.h"
#include "core/graph/op.h"
#include "onnx/defs/schema.h"
#include "onnx/defs/shape_inference.h"

#ifdef MICROSOFT_INTERNAL
#include "core/graph/contrib_ops/internal_schema_defs.h"
#endif

namespace ONNX_NAMESPACE {
void convPoolShapeInference(
    ONNX_NAMESPACE::InferenceContext& ctx,
    bool use_dilation, bool require_kernel_shape,
    int input1Idx,
    int input2Idx);
}
namespace onnxruntime {
namespace contrib {
using ONNX_NAMESPACE::AttributeProto;
using ONNX_NAMESPACE::OpSchema;
using ONNX_NAMESPACE::OPTIONAL;

void RegisterContribSchemas() {
  // Register removed experimental ops for backward compatibility.
  // Experimental operators do not have version history. However, RS5 takes bunch of experimental operators
  // as production ops. In order to maintain backward compatibility when the experimental ops are removed from ONNX
  // they need to be added in onnxruntime as contrib ops.
  // ONNX exp ops(Affine, Crop, ParametricSoftplus, ImageScaler, ThresholdedRelu, DynamicSlice, ScaledTanh, MVN) old version history maintenance
  static const char* Affine_ver1_doc = R"DOC(
Affine takes one input data (Tensor<T>) and produces one output data
(Tensor<T>) where the affine function, y = alpha * x + beta,
is applied to the tensor elementwise.
)DOC";

  ONNX_CONTRIB_OPERATOR_SCHEMA(Affine)
      .SinceVersion(1)
      .SetDoc(Affine_ver1_doc)
      .Attr("alpha", "Value of alpha", AttributeProto::FLOAT, 1.0f)
      .Attr("beta", "Value of beta", AttributeProto::FLOAT, 0.0f)
      .Input(0, "X", "1D input tensor", "T")
      .Output(0, "Y", "1D output tensor", "T")
      .TypeConstraint(
          "T",
          {"tensor(float16)", "tensor(float)", "tensor(double)"},
          "Constrain input and output types to float tensors.")
      .TypeAndShapeInferenceFunction(ONNX_NAMESPACE::propagateShapeAndTypeFromFirstInput);

  static const char* ParametricSoftplus_ver1_doc = R"DOC(
ParametricSoftplus takes one input data (Tensor<T>) and produces one output data
(Tensor<T>) where the softplus function, y = alpha * ln(exp(beta * x) + 1), is applied to
the tensor elementwise.
)DOC";

  ONNX_CONTRIB_OPERATOR_SCHEMA(ParametricSoftplus)
      .SinceVersion(1)
      .SetDoc(ParametricSoftplus_ver1_doc)
      .Attr("alpha", "Value of alpha", AttributeProto::FLOAT, OPTIONAL)
      .Attr("beta", "Value of beta", AttributeProto::FLOAT, OPTIONAL)
      .Input(0, "X", "1D input tensor", "T")
      .Output(0, "Y", "1D input tensor", "T")
      .TypeConstraint("T", {"tensor(float16)", "tensor(float)", "tensor(double)"}, "Constrain input and output types to float tensors.")
      .TypeAndShapeInferenceFunction(ONNX_NAMESPACE::propagateShapeAndTypeFromFirstInput);

  static const char* ImageScaler_ver1_doc =
      R"DOC(Scale and bias the input image. Bias values are stored in
the same ordering as the image pixel format.)DOC";

  ONNX_CONTRIB_OPERATOR_SCHEMA(ImageScaler)
      .SinceVersion(1)
      .SetDoc(ImageScaler_ver1_doc)
      .Attr("bias", "Bias applied to each channel, same size as C.", AttributeProto::FLOATS, OPTIONAL)
      .Attr("scale", "The scale to apply.", AttributeProto::FLOAT, 1.0f)
      .Input(0, "input", "Input tensor of shape [N,C,H,W]", "T")
      .Output(0, "output", "Result, has same shape and type as input", "T")
      .TypeConstraint("T", {"tensor(float16)", "tensor(float)", "tensor(double)"}, "Constrain input and output types to float tensors.")
      .TypeAndShapeInferenceFunction(ONNX_NAMESPACE::propagateShapeAndTypeFromFirstInput);

  static const char* Crop_ver1_doc =
      R"DOC(Crop and image to the specified spatial dimensions. If scale is given,
then optionally start the crop offset by the left/top border amounts.
If scale is not provided, crop the borders as provided.)DOC";

  ONNX_CONTRIB_OPERATOR_SCHEMA(Crop)
      .SinceVersion(1)
      .SetDoc(Crop_ver1_doc)
      .Attr("border", "A 1-D values of (leftBorder, topBorder, rightBorder, bottomBorder).", AttributeProto::INTS, OPTIONAL)
      .Attr("scale", "A 1-D values of (height, width).", AttributeProto::INTS, OPTIONAL)
      .Input(0, "input", "Input tensor of shape [N,C,H,W]", "T")
      .Output(0, "output", "Result, has same type as input, with H and W dimensions reduced.", "T")
      .TypeConstraint("T", {"tensor(float16)", "tensor(float)", "tensor(double)"}, "Constrain input and output types to float tensors.");

  static const char* ThresholdedRelu_ver1_doc = R"DOC( 
ThresholdedRelu takes one input data (Tensor<T>) and produces one output data 
(Tensor<T>) where the rectified linear function, y = x for x > alpha, y = 0 otherwise, 
is applied to the tensor elementwise. )DOC";

  ONNX_CONTRIB_OPERATOR_SCHEMA(ThresholdedRelu)
      .SinceVersion(1)
      .SetDoc(ThresholdedRelu_ver1_doc)
      .Attr("alpha", "Threshold value", AttributeProto::FLOAT, 1.0f)
      .Input(0, "X", "Input tensor", "T")
      .Output(0, "Y", "Output tensor", "T")
      .TypeConstraint("T", {"tensor(float16)", "tensor(float)", "tensor(double)"}, "Constrain input and output types to float tensors.")
      .TypeAndShapeInferenceFunction(ONNX_NAMESPACE::propagateShapeAndTypeFromFirstInput);

  static const char* DynamicSlice_ver1_doc = R"DOC(
Produces a slice of the input tensor along multiple axes. Similar to numpy:
https://docs.scipy.org/doc/numpy/reference/arrays.indexing.html
Slices uses `axes`, `starts` and `ends` inputs to specify the start and end
dimension for each axis in the list of axes, it uses this information to
slice the input `data` tensor. If a negative value is passed for any of the
start or end indices, it represent number of elements before the end of that
dimension. If the value passed to start or end is larger than the `n` (the
number of elements in this dimension), it represents `n`. For slicing to the
end of a dimension with unknown size, it is recommended to pass in `INT_MAX`.
If `axes` are omitted, they are set to `[0, ..., ndim-1]`.
Example 1:
  data = [
      [1, 2, 3, 4],
      [5, 6, 7, 8],
  ]
  axes = [0, 1]
  starts = [1, 0]
  ends = [2, 3]
  result = [
      [5, 6, 7],
  ]
Example 2:
  data = [
      [1, 2, 3, 4],
      [5, 6, 7, 8],
  ]
  starts = [0, 1]
  ends = [-1, 1000]
  result = [
      [2, 3, 4],
  ]
)DOC";

  ONNX_CONTRIB_OPERATOR_SCHEMA(DynamicSlice)
      .SinceVersion(1)
      .SetDoc(DynamicSlice_ver1_doc)
      .Input(0, "data", "Tensor of data to extract slices from.", "T")
      .Input(1, "starts", "1-D tensor of starting indices of corresponding axis in `axes`", "Tind")
      .Input(2, "ends", "1-D tensor of ending indices (exclusive) of corresponding axis in axes", "Tind")
      .Input(3, "axes", "1-D tensor of axes that `starts` and `ends` apply to.", "Tind", OpSchema::Optional)
      .Output(0, "output", "Sliced data tensor.", "T")
      .TypeConstraint("T", OpSchema::all_tensor_types(), "Constrain input and output types to all tensor types.")
      .TypeConstraint("Tind", {"tensor(int32)", "tensor(int64)"}, "Constrain indices to integer types");

<<<<<<< HEAD
=======
  ONNX_CONTRIB_OPERATOR_SCHEMA(GivenTensorFill)
      .SinceVersion(1)
      .Input(0, "shape", "The shape of filled tensor", "T", OpSchema::Optional)
      .Output(0, "X", "The filled tensor", "T")
      .TypeConstraint(
          "T",
          {"tensor(float16)", "tensor(float)", "tensor(double)"},
          "Constrain input and output types to float tensors.")
      .Attr("values", "", AttributeProto::FLOATS, OPTIONAL)
      .Attr("shape", "", AttributeProto::INTS, OPTIONAL)
      .Attr("input_as_shape", "", AttributeProto::INT, OPTIONAL)
      .Attr("extra_shape", "", AttributeProto::INTS, OPTIONAL)
      .TypeAndShapeInferenceFunction([](ONNX_NAMESPACE::InferenceContext& ctx) {
        ONNX_NAMESPACE::propagateElemTypeFromInputToOutput(ctx, 0, 0);
        if (ctx.getAttribute("shape") != nullptr) {
          propagateShapeFromAttributeToOutput(ctx, "shape", 0);
          return;
        }
        // The type constraints above do not allow for input_as_shape
        // and may need to be fixed.
        if (getAttribute(ctx, "input_as_shape", 0) != 0)  // dynamic shape
          return;
        std::vector<int64_t> extra_shape;
        getRepeatedAttribute(ctx, "extra_shape", extra_shape);
        if (hasInputShape(ctx, 0)) {
          ONNX_NAMESPACE::TensorShapeProto shape = ctx.getInputType(0)->tensor_type().shape();
          for (auto extra_dim_val : extra_shape) {
            if (extra_dim_val < 0)
              fail_shape_inference(
                  "Negative values are not allowed in a shape specification");
            shape.add_dim()->set_dim_value(extra_dim_val);
          }
          updateOutputShape(ctx, 0, shape);
        }
      });

  static const char* Scale_ver1_doc = R"DOC(
Scale takes one input data (Tensor<float>) and produces one output data
(Tensor<float>) whose value is the input data tensor scaled element-wise.
)DOC";

  ONNX_CONTRIB_OPERATOR_SCHEMA(Scale)
      .SinceVersion(1)
      .Input(0, "input", "Input data to be scaled", "T")
      .Output(0, "output", "Output data after scaling", "T")
      .TypeConstraint(
          "T",
          {"tensor(float16)", "tensor(float)", "tensor(double)"},
          "Constrain input and output types to float tensors.")
      .SetDoc(Scale_ver1_doc)
      .Attr("scale", "The scale to apply.", AttributeProto::FLOAT, 1.0f)
      .TypeAndShapeInferenceFunction(ONNX_NAMESPACE::propagateShapeAndTypeFromFirstInput);

  static const char* GRUUnit_ver1_doc = R"DOC(
GRUUnit computes the activations of a standard GRU,
in a sequence-length aware fashion.
Concretely, given the (fused) inputs X (TxNxD), the previous hidden
state (NxD), and the sequence lengths (N), computes the GRU
activations, avoiding computation if the input is invalid (as in, the
value at X[t][n] >= seqLengths[n].
)DOC";

  ONNX_CONTRIB_OPERATOR_SCHEMA(GRUUnit)
      .SinceVersion(1)
      .SetDoc(GRUUnit_ver1_doc)
      .Attr("drop_states",
            "Bool to determine if hidden state is zeroes or passed "
            "along for timesteps past the given sequence_length.",
            AttributeProto::INT, OPTIONAL)
      .Input(0, "hidden_prev", "The previous GRU hidden state.", "T")
      .Input(
          1,
          "gates",
          "Unactivated gate outputs from forget, update, "
          "and output gates, pre-activation.",
          "T")
      .Input(
          2,
          "seq_lengths",
          "Array of sequence lengths.  "
          "len(seq_lengths) should equal batch size N.",
          "T")
      .Input(3, "t", "The timestep for this operation.", "T")
      .Output(
          0,
          "hidden",
          "The new GRU hidden state calculated by this op.",
          "T")
      .TypeConstraint(
          "T",
          {"tensor(float16)", "tensor(float)", "tensor(double)"},
          "Constrain input and output types to float tensors.");

  static const char* ATen_ver1_doc = R"DOC(
Experimental allowing ATen operations to be accessed directly from Caffe2
to allow for quick prototyping when ONNX is missing standard versions of
and op)DOC";

  ONNX_CONTRIB_OPERATOR_SCHEMA(ATen)
      .SinceVersion(1)
      .AllowUncheckedAttributes()
      .SetDoc(ATen_ver1_doc)
      .Input(0, "input", "Arbitrary input", "T", OpSchema::Variadic)
      .Output(0, "output", "Arbitrary output", "T", OpSchema::Variadic)
      .TypeConstraint(
          "T",
          {"tensor(bool)",
           "tensor(int32)",
           "tensor(int64)",
           "tensor(float16)",
           "tensor(float)",
           "tensor(double)"},
          "Constrain output types to bool, int32, int64, float16, float, double tensors.");

  ONNX_CONTRIB_OPERATOR_SCHEMA(GivenTensorFill)
      .SinceVersion(10)
      .Deprecate()
      .Input(0, "shape", "The shape of filled tensor", "T", OpSchema::Optional)
      .Output(0, "X", "The filled tensor", "T")
      .TypeConstraint(
          "T",
          {"tensor(float16)", "tensor(float)", "tensor(double)"},
          "Constrain input and output types to float tensors.")
      .Attr("values", "", AttributeProto::FLOATS, OPTIONAL)
      .Attr("shape", "", AttributeProto::INTS, OPTIONAL)
      .Attr("input_as_shape", "", AttributeProto::INT, OPTIONAL)
      .Attr("extra_shape", "", AttributeProto::INTS, OPTIONAL)
      .TypeAndShapeInferenceFunction([](ONNX_NAMESPACE::InferenceContext& ctx) {
        ONNX_NAMESPACE::propagateElemTypeFromInputToOutput(ctx, 0, 0);
        if (ctx.getAttribute("shape") != nullptr) {
          propagateShapeFromAttributeToOutput(ctx, "shape", 0);
          return;
        }
        // The type constraints above do not allow for input_as_shape
        // and may need to be fixed.
        if (getAttribute(ctx, "input_as_shape", 0) != 0)  // dynamic shape
          return;
        std::vector<int64_t> extra_shape;
        getRepeatedAttribute(ctx, "extra_shape", extra_shape);
        if (hasInputShape(ctx, 0)) {
          ONNX_NAMESPACE::TensorShapeProto shape = ctx.getInputType(0)->tensor_type().shape();
          for (auto extra_dim_val : extra_shape) {
            if (extra_dim_val < 0)
              fail_shape_inference(
                  "Negative values are not allowed in a shape specification");
            shape.add_dim()->set_dim_value(extra_dim_val);
          }
          updateOutputShape(ctx, 0, shape);
        }
      });

  ONNX_CONTRIB_OPERATOR_SCHEMA(Scale)
      .SinceVersion(10)
      .Deprecate()
      .Input(0, "input", "Input data to be scaled", "T")
      .Output(0, "output", "Output data after scaling", "T")
      .TypeConstraint(
          "T",
          {"tensor(float16)", "tensor(float)", "tensor(double)"},
          "Constrain input and output types to float tensors.")
      .SetDoc(Scale_ver1_doc)
      .Attr("scale", "The scale to apply.", AttributeProto::FLOAT, 1.0f)
      .TypeAndShapeInferenceFunction(ONNX_NAMESPACE::propagateShapeAndTypeFromFirstInput);

  ONNX_CONTRIB_OPERATOR_SCHEMA(GRUUnit)
      .SinceVersion(10)
      .Deprecate()
      .SetDoc(GRUUnit_ver1_doc)
      .Attr("drop_states",
            "Bool to determine if hidden state is zeroes or passed "
            "along for timesteps past the given sequence_length.",
            AttributeProto::INT, OPTIONAL)
      .Input(0, "hidden_prev", "The previous GRU hidden state.", "T")
      .Input(
          1,
          "gates",
          "Unactivated gate outputs from forget, update, "
          "and output gates, pre-activation.",
          "T")
      .Input(
          2,
          "seq_lengths",
          "Array of sequence lengths.  "
          "len(seq_lengths) should equal batch size N.",
          "T")
      .Input(3, "t", "The timestep for this operation.", "T")
      .Output(
          0,
          "hidden",
          "The new GRU hidden state calculated by this op.",
          "T")
      .TypeConstraint(
          "T",
          {"tensor(float16)", "tensor(float)", "tensor(double)"},
          "Constrain input and output types to float tensors.");

  ONNX_CONTRIB_OPERATOR_SCHEMA(ATen)
      .SinceVersion(10)
      .Deprecate()
      .AllowUncheckedAttributes()
      .SetDoc(ATen_ver1_doc)
      .Input(0, "input", "Arbitrary input", "T", OpSchema::Variadic)
      .Output(0, "output", "Arbitrary output", "T", OpSchema::Variadic)
      .TypeConstraint(
          "T",
          {"tensor(bool)",
           "tensor(int32)",
           "tensor(int64)",
           "tensor(float16)",
           "tensor(float)",
           "tensor(double)"},
          "Constrain output types to bool, int32, int64, float16, float, double tensors.");

>>>>>>> 7775551a
  ONNX_OPERATOR_SCHEMA(MeanVarianceNormalization)
      .SinceVersion(1)
      .SetDoc(R"DOC(Perform mean variance normalization.)DOC")
      .Attr("across_channels", "If 1, mean and variance are computed across channels. Default is 0.", AttributeProto::INT, static_cast<int64_t>(0))
      .Attr("normalize_variance", "If 0, normalize the mean only.  Default is 1.", AttributeProto::INT, static_cast<int64_t>(1))
      .Input(0, "input", "Input tensor of shape [N,C,H,W]", "T")
      .Output(0, "output", "Result, has same shape and type as input", "T")
      .TypeConstraint(
          "T",
          {"tensor(float16)", "tensor(float)", "tensor(double)"},
          "Constrain input and output types to float tensors.")
      .TypeAndShapeInferenceFunction(ONNX_NAMESPACE::propagateShapeAndTypeFromFirstInput);

  ONNX_OPERATOR_SCHEMA(ScaledTanh)
      .SinceVersion(1)
      .Attr("alpha", "Scaling value", AttributeProto::FLOAT, OPTIONAL)
      .Attr("beta", "Scaling value", AttributeProto::FLOAT, OPTIONAL)
      .Input(0, "input", "Input tensor", "T")
      .Output(
          0,
          "output",
          "The scaled hyperbolic tangent values of the input tensor "
          "computed element-wise",
          "T")
      .TypeConstraint(
          "T",
          {"tensor(float16)", "tensor(float)", "tensor(double)"},
          "Constrain input and output types to float tensors.")
      .TypeAndShapeInferenceFunction(ONNX_NAMESPACE::propagateShapeAndTypeFromFirstInput);

  ONNX_CONTRIB_OPERATOR_SCHEMA(Affine)
      .SinceVersion(10)
      .Deprecate()
      .SetDoc(Affine_ver1_doc)
      .Attr("alpha", "Value of alpha", AttributeProto::FLOAT, 1.0f)
      .Attr("beta", "Value of beta", AttributeProto::FLOAT, 0.0f)
      .Input(0, "X", "1D input tensor", "T")
      .Output(0, "Y", "1D output tensor", "T")
      .TypeConstraint(
          "T",
          {"tensor(float16)", "tensor(float)", "tensor(double)"},
          "Constrain input and output types to float tensors.")
      .TypeAndShapeInferenceFunction(ONNX_NAMESPACE::propagateShapeAndTypeFromFirstInput);

  ONNX_CONTRIB_OPERATOR_SCHEMA(ParametricSoftplus)
      .SinceVersion(10)
      .Deprecate()
      .SetDoc(ParametricSoftplus_ver1_doc)
      .Attr("alpha", "Value of alpha", AttributeProto::FLOAT, OPTIONAL)
      .Attr("beta", "Value of beta", AttributeProto::FLOAT, OPTIONAL)
      .Input(0, "X", "1D input tensor", "T")
      .Output(0, "Y", "1D input tensor", "T")
      .TypeConstraint("T", {"tensor(float16)", "tensor(float)", "tensor(double)"}, "Constrain input and output types to float tensors.")
      .TypeAndShapeInferenceFunction(ONNX_NAMESPACE::propagateShapeAndTypeFromFirstInput);

  ONNX_CONTRIB_OPERATOR_SCHEMA(ImageScaler)
      .SinceVersion(10)
      .Deprecate()
      .SetDoc(ImageScaler_ver1_doc)
      .Attr("bias", "Bias applied to each channel, same size as C.", AttributeProto::FLOATS, OPTIONAL)
      .Attr("scale", "The scale to apply.", AttributeProto::FLOAT, 1.0f)
      .Input(0, "input", "Input tensor of shape [N,C,H,W]", "T")
      .Output(0, "output", "Result, has same shape and type as input", "T")
      .TypeConstraint("T", {"tensor(float16)", "tensor(float)", "tensor(double)"}, "Constrain input and output types to float tensors.")
      .TypeAndShapeInferenceFunction(ONNX_NAMESPACE::propagateShapeAndTypeFromFirstInput);

  ONNX_CONTRIB_OPERATOR_SCHEMA(Crop)
      .SinceVersion(10)
      .Deprecate()
      .SetDoc(Crop_ver1_doc)
      .Attr("border", "A 1-D values of (leftBorder, topBorder, rightBorder, bottomBorder).", AttributeProto::INTS, OPTIONAL)
      .Attr("scale", "A 1-D values of (height, width).", AttributeProto::INTS, OPTIONAL)
      .Input(0, "input", "Input tensor of shape [N,C,H,W]", "T")
      .Output(0, "output", "Result, has same type as input, with H and W dimensions reduced.", "T")
      .TypeConstraint("T", {"tensor(float16)", "tensor(float)", "tensor(double)"}, "Constrain input and output types to float tensors.");

  ONNX_CONTRIB_OPERATOR_SCHEMA(DynamicSlice)
      .SinceVersion(10)
      .Deprecate()
      .SetDoc(DynamicSlice_ver1_doc)
      .Input(0, "data", "Tensor of data to extract slices from.", "T")
      .Input(1, "starts", "1-D tensor of starting indices of corresponding axis in `axes`", "Tind")
      .Input(2, "ends", "1-D tensor of ending indices (exclusive) of corresponding axis in axes", "Tind")
      .Input(3, "axes", "1-D tensor of axes that `starts` and `ends` apply to.", "Tind", OpSchema::Optional)
      .Output(0, "output", "Sliced data tensor.", "T")
      .TypeConstraint("T", OpSchema::all_tensor_types(), "Constrain input and output types to all tensor types.")
      .TypeConstraint("Tind", {"tensor(int32)", "tensor(int64)"}, "Constrain indices to integer types");

  ONNX_OPERATOR_SCHEMA(ScaledTanh)
      .SinceVersion(10)
      .Deprecate()
      .Attr("alpha", "Scaling value", AttributeProto::FLOAT, OPTIONAL)
      .Attr("beta", "Scaling value", AttributeProto::FLOAT, OPTIONAL)
      .Input(0, "input", "Input tensor", "T")
      .Output(
          0,
          "output",
          "The scaled hyperbolic tangent values of the input tensor "
          "computed element-wise",
          "T")
      .TypeConstraint(
          "T",
          {"tensor(float16)", "tensor(float)", "tensor(double)"},
          "Constrain input and output types to float tensors.")
      .TypeAndShapeInferenceFunction(ONNX_NAMESPACE::propagateShapeAndTypeFromFirstInput);

  // End of ONNX exp ops(Affine, Crop, ParametricSoftplus, ImageScaler, ThresholdedRelu, DynamicSlice, ScaledTanh, MVN) old version history maintenance

  ONNX_CONTRIB_OPERATOR_SCHEMA(SampleOp)
      .SetDomain(kMSDomain)
      .SinceVersion(1)
      .Input(0, "X", "input", "T")
      .Output(0, "Y", "output", "T")
      .TypeConstraint(
          "T",
          ONNX_NAMESPACE::OpSchema::numeric_types_for_math_reduction(),
          "Constrain to any tensor type. If the dtype attribute is not provided this must be a valid output type.")
      .TypeAndShapeInferenceFunction(ONNX_NAMESPACE::propagateShapeAndTypeFromFirstInput)
      .SetDoc(R"DOC(
Sample echo operator.)DOC");

  // register schemas for more operators here
  ONNX_CONTRIB_OPERATOR_SCHEMA(MaxpoolWithMask)
      .SetDomain(kMSDomain)
      .SinceVersion(1)
      .SetDoc(R"DOC(For internal use.)DOC")
      .Attr(
          "auto_pad",
          "",
          AttributeProto::STRING,
          std::string("NOTSET"))
      .Attr(
          "kernel_shape",
          "",
          AttributeProto::INTS,
          OPTIONAL)
      .Attr("pads",
            "",
            AttributeProto::INTS, OPTIONAL)
      .Attr(
          "storage_order",
          "",
          AttributeProto::INT,
          static_cast<int64_t>(0))
      .Attr(
          "strides", "", AttributeProto::INTS, OPTIONAL)
      .Input(
          0,
          "X",
          "",
          "T")
      .Input(1, "M", "mask", "tensor(int32)")
      .Output(
          0,
          "Y",
          "",
          "T")
      .TypeConstraint("T", {"tensor(float)"}, "Constrain input0 and output types to float tensors")
      .TypeAndShapeInferenceFunction([](ONNX_NAMESPACE::InferenceContext& ctx) {
<<<<<<< HEAD
        //ONNX_NAMESPACE::convPoolTypeAndShapeInference(ctx, false, true);
      });

  ONNX_CONTRIB_OPERATOR_SCHEMA(Resize)
      .SetDomain(kMSDomain)
      .SinceVersion(1)
      .SetDoc(R"DOC()DOC")
      .Attr(
          "mode",
          "Two interpolation modes: nearest (default), and linear (including bilinear, trilinear, etc)",
          AttributeProto::STRING,
          std::string("nearest"))
      .Input(0, "X", "", "T")
      .Input(1, "scales", "", "tensor(float)")
      .Output(0, "Y", "N-D tensor after resizing", "T")
      .TypeConstraint("T", OpSchema::all_tensor_types(), "")
      .TypeAndShapeInferenceFunction([](ONNX_NAMESPACE::InferenceContext& ctx) {
        propagateElemTypeFromInputToOutput(ctx, 0, 0);
      });

  ONNX_CONTRIB_OPERATOR_SCHEMA(ConvTransposeWithDynamicPads)
      .SetDomain(kMSDomain)
      .SinceVersion(1)
      .SetDoc(R"DOC()DOC")
      .Attr(
          "kernel_shape",
          "",
          AttributeProto::INTS,
          OPTIONAL)
      .Attr("output_padding",
            "",
            AttributeProto::INTS,
            OPTIONAL)
      .Attr(
          "dilations",
          "",
          AttributeProto::INTS,
          OPTIONAL)
      .Attr(
          "strides",
          "",
          AttributeProto::INTS,
          OPTIONAL)
      .Attr(
          "auto_pad",
          "",
          AttributeProto::STRING,
          std::string("NOTSET"))
      .Attr(
          "group",
          "",
          AttributeProto::INT,
          static_cast<int64_t>(1))
      .Input(
          0,
          "X",
          "",
          "T")
      .Input(
          1,
          "W",
          "",
          "T")
      .Input(2, "Pads", "", "tensor(int64)", OpSchema::Optional)
      .Input(3, "B", "", "T", OpSchema::Optional)
      .Output(
          0,
          "Y",
          "",
          "T")
      .TypeConstraint("T", {"tensor(float16)", "tensor(float)", "tensor(double)"}, "Constrain input and output types to float tensors")
      .TypeAndShapeInferenceFunction([](ONNX_NAMESPACE::InferenceContext& ctx) {
        propagateElemTypeFromInputToOutput(ctx, 0, 0);
=======
        ONNX_NAMESPACE::propagateElemTypeFromInputToOutput(ctx, 0, 0);
        ONNX_NAMESPACE::convPoolShapeInference(ctx, false, true, 0, 1);
>>>>>>> 7775551a
      });

  ONNX_CONTRIB_OPERATOR_SCHEMA(FusedConv)
      .SetDomain(kMSDomain)
      .SinceVersion(1)
      .SetDoc(R"DOC(
The fused convolution operator schema is the same as Conv besides it includes an attribute
activation.)DOC")
      .Attr(
          "auto_pad",
          "",
          AttributeProto::STRING,
          std::string("NOTSET"))
      .Attr(
          "kernel_shape",
          "",
          AttributeProto::INTS,
          OPTIONAL)
      .Attr(
          "dilations",
          "",
          AttributeProto::INTS,
          OPTIONAL)
      .Attr(
          "strides", "", AttributeProto::INTS, OPTIONAL)
      .Attr("pads",
            "",
            AttributeProto::INTS, OPTIONAL)
      .Attr(
          "group",
          "",
          AttributeProto::INT,
          static_cast<int64_t>(1))
      .Attr(
          "activation",
          "",
          AttributeProto::STRING,
          OPTIONAL)
      .Attr(
          "alpha",
          "",
          AttributeProto::FLOAT,
          OPTIONAL)
      .Input(
          0,
          "X",
          "",
          "T")
      .Input(
          1,
          "W",
          "",
          "T")
      .Input(2, "B", "", "T", OpSchema::Optional)
      .Output(
          0,
          "Y",
          "",
          "T")
      .TypeConstraint("T", {"tensor(float16)", "tensor(float)", "tensor(double)"}, "Constrain input and output types to float tensors")
      .TypeAndShapeInferenceFunction([](ONNX_NAMESPACE::InferenceContext& ctx) {
<<<<<<< HEAD
        //ONNX_NAMESPACE::convPoolTypeAndShapeInference(ctx, true, false);
=======
        ONNX_NAMESPACE::propagateElemTypeFromInputToOutput(ctx, 0, 0);
        ONNX_NAMESPACE::convPoolShapeInference(ctx, true, false, 0, 1);
>>>>>>> 7775551a
      });

  ONNX_CONTRIB_OPERATOR_SCHEMA(FusedGemm)
      .SetDomain(kMSDomain)
      .SinceVersion(1)
      .SetDoc(R"DOC(
The FusedGemm operator schema is the same as Gemm besides it includes attributes
activation and leaky_relu_alpha.)DOC")
      .Input(
          0,
          "A",
          "Input tensor A. "
          "The shape of A should be (M, K) if transA is 0, "
          "or (K, M) if transA is non-zero.",
          "T")
      .Input(
          1,
          "B",
          "Input tensor B. "
          "The shape of B should be (K, N) if transB is 0, "
          "or (N, K) if transB is non-zero.",
          "T")
      .Input(
          2,
          "C",
          "Input tensor C. "
          "The shape of C should be unidirectional broadcastable to (M, N).",
          "T")
      .Output(0, "Y", "Output tensor of shape (M, N).", "T")
      .TypeConstraint(
          "T",
          {"tensor(float16)",
           "tensor(float)",
           "tensor(double)",
           "tensor(uint32)",
           "tensor(uint64)",
           "tensor(int32)",
           "tensor(int64)"},
          "Constrain input and output types to float/int tensors.")
      .Attr(
          "transA",
          "Whether A should be transposed",
          AttributeProto::INT,
          static_cast<int64_t>(0))
      .Attr(
          "transB",
          "Whether B should be transposed",
          AttributeProto::INT,
          static_cast<int64_t>(0))
      .Attr(
          "alpha",
          "Scalar multiplier for the product of input tensors A * B.",
          AttributeProto::FLOAT,
          1.0f)
      .Attr(
          "beta",
          "Scalar multiplier for input tensor C.",
          AttributeProto::FLOAT,
          1.0f)
      .Attr(
          "activation",
          "",
          AttributeProto::STRING,
          OPTIONAL)
      .Attr(
          "leaky_relu_alpha",
          "",
          AttributeProto::FLOAT,
          OPTIONAL)
      .TypeAndShapeInferenceFunction([](ONNX_NAMESPACE::InferenceContext& ctx) {
        propagateElemTypeFromInputToOutput(ctx, 0, 0);
        if (hasNInputShapes(ctx, 2)) {
          auto transAAttr = ctx.getAttribute("transA");
          bool transA =
              transAAttr ? static_cast<int>(transAAttr->i()) != 0 : false;
          auto transBAttr = ctx.getAttribute("transB");
          bool transB =
              transBAttr ? static_cast<int>(transBAttr->i()) != 0 : false;
          auto& first_input_shape = getInputShape(ctx, 0);
          auto& second_input_shape = getInputShape(ctx, 1);
          if (first_input_shape.dim_size() != 2)
            fail_shape_inference("First input does not have rank 2");
          if (second_input_shape.dim_size() != 2)
            fail_shape_inference("Second input does not have rank 2");
          updateOutputShape(
              ctx,
              0,
              {first_input_shape.dim(transA ? 1 : 0),
               second_input_shape.dim(transB ? 0 : 1)});
        }
      });

  ONNX_CONTRIB_OPERATOR_SCHEMA(ExpandDims)
      .SetDomain(kMSDomain)
      .SinceVersion(1)
      .Input(0, "X", "input", "T")
      .Input(1, "axis", "Specified axis to insert a dimension", "tensor(int32)")
      .Output(0, "Y", "output", "T")
      .TypeConstraint(
          "T",
          ONNX_NAMESPACE::OpSchema::all_tensor_types(),
          "Constrain to any tensor type. If the dtype attribute is not provided this must be a valid output type.")
      .TypeAndShapeInferenceFunction([](ONNX_NAMESPACE::InferenceContext& ctx) {
        // Type inference
        propagateElemTypeFromInputToOutput(ctx, 0, 0);

        // Shape inference
        if (!hasInputShape(ctx, 0))
          return;

        auto& input_shape = getInputShape(ctx, 0);
        const int rank = input_shape.dim_size();
        const ONNX_NAMESPACE::TensorProto* axis_initializer = ctx.getInputData(1);
        if (!axis_initializer)
          return;
        const int axis = axis_initializer->int32_data()[0];
        if (axis > rank || axis < -rank - 1) {
          fail_shape_inference("Input axis is invalid: ", axis);
        }
        int pos = axis >= 0 ? axis : rank + axis - 1;
        ONNX_NAMESPACE::TensorShapeProto output_shape;
        for (int i = 0; i < pos; ++i) {
          output_shape.add_dim();
          *(output_shape.mutable_dim(i)) = input_shape.dim(i);
        }
        output_shape.add_dim();
        output_shape.mutable_dim(pos)->set_dim_value(1);
        for (int i = pos + 1; i < rank + 1; ++i) {
          output_shape.add_dim();
          *(output_shape.mutable_dim(i)) = input_shape.dim(i - 1);
        }
        updateOutputShape(ctx, 0, output_shape);
      })
      .SetDoc(R"DOC(ExpandDims echo operator.)DOC");

  ONNX_CONTRIB_OPERATOR_SCHEMA_ELSEWHERE(AttnLSTM, RegisterAttnLSTMContribOpSchema);
  ONNX_CONTRIB_OPERATOR_SCHEMA_ELSEWHERE(Range, RegisterRangeOpSchema);
  ONNX_CONTRIB_OPERATOR_SCHEMA_ELSEWHERE(ReverseSequence, RegisterReverseSequenceOpSchema);

  static const char* Tokenizer_ver1_doc = R"DOC(
  Tokenizer divides each string in X into a vector of strings along the last axis. Allowed input shapes are [C] and [N, C].
  If the maximum number of tokens found per input string is D, the output shape would be [N, C, D] when input shape is [N, C].
  Similarly, if input shape is [C] then the output should be [C, D]. Tokenizer has two different operation modes.
  The first mode is selected when "tokenexp" is not set and "separators" is set. If "tokenexp" is set and "separators" is not set,
  the second mode will be used. The first mode breaks each input string into tokens by removing separators.

  Let's assume "separators" is [" "] and consider an example.
  If input is

  ["Hello World", "I love computer science !"] whose shape is [2],

  then the output would be

 [["Hello", "World", padvalue, padvalue, padvalue],
 ["I", "love", "computer", "science", "!"]]

 whose shape is [2, 5] because you can find at most 5 tokens per input string.
 Note that the input at most can have two axes, so 3-D and higher dimension are not supported.

 For each input string, the second mode searches matches of "tokenexp" and each match will be a token in Y.
 The matching of "tokenexp" is conducted greedily (i.e., a match should be as long as possible).
 This operator searches for the first match starting from the beginning of the considered string,
 and then launches another search starting from the first remained character after the first matched token.
 If no match found, this operator will remove the first character from the remained string and do another search.
 This procedure will be repeated until reaching the end of the considered string.

  Let's consider another example to illustrate the effect of setting "mark" to true.
  If input is ["Hello", "World"],
  then the corresponding output would be [0x02, "Hello", "World", 0x03].
  This implies that if mark is true, [C]/[N, C] - input's output shape becomes [C, D+2]/[N, C, D+2].

If tokenizer removes the entire content of [C]-input, it will produce [[]].
I.e. the output shape should be [C][0] or [N][C][0] if input shape was [N][C].

If the tokenizer receives empty input of [0] then the output is [0] if empty input
of [N, 0] then [N, 0].

)DOC";

  ONNX_CONTRIB_OPERATOR_SCHEMA(Tokenizer)
      .SetDomain(kMSDomain)
      .SinceVersion(1)
      .Input(0, "X", "Strings to tokenize", "T")
      .Output(0, "Y", "Tokenized strings", "T")
      .TypeConstraint(
          "T",
          {"tensor(string)"},
          "Input/Output is a string tensor")
      .Attr(
          "mark",
          "Boolean whether to mark the beginning/end character with start of text character (0x02)/end of text character (0x03).",
          AttributeProto::INT)
      .Attr(
          "pad_value",
          "The string used to pad output tensors when the tokens extracted doesn't match the maximum number of tokens found. If start/end markers are needed, padding will appear outside the markers.",
          AttributeProto::STRING)
      .Attr(
          "tokenexp",
          "An optional string. Token's regular expression in basic POSIX format"
          " (http://pubs.opengroup.org/onlinepubs/9699919799/basedefs/V1_chap09.html#tag_09_03)."
          " If set, tokenizer may produce tokens matching the specified pattern. Note that one and only of"
          " 'tokenexp' and 'separators' should be set.",
          AttributeProto::STRING,
          OPTIONAL)
      .Attr(
          "separators",
          "an optional list of strings (type: AttributeProto::STRINGS), each single string in this attribute is a separator."
          " Two consecutive segments in X connected by a separator would be divided into two tokens."
          " For example, if the input is \"Hello World!\" and this attribute contains only one space character,"
          " the corresponding output would be [\"Hello\", \"World!\"]. To achieve character-level tokenization,"
          " one should set the separators to [\"\"], which contains only one empty string."
          " If 'separators' is a L-element array, there will be L rounds of tokenization using one stop word."
          " More specifically, in the first round, the first element in 'separators' is used to tokenize each string in the input."
          " Then, the second element in 'separators' will be used to tokenize the resulted strings produced at the first round.",
          AttributeProto::STRINGS,
          OPTIONAL)
      .Attr(
          "mincharnum",
          "Minimum number of characters allowed in the output. For example, if mincharnum is 2, tokens such as \"A\" and \"B\" would be ignored",
          AttributeProto::INT)
      .SetDoc(Tokenizer_ver1_doc)
      .TypeAndShapeInferenceFunction([](ONNX_NAMESPACE::InferenceContext& ctx) {
        propagateElemTypeFromInputToOutput(ctx, 0, 0);

        // Shape inference
        if (!hasInputShape(ctx, 0))
          return;

        ONNX_NAMESPACE::TensorShapeProto output_shape;
        auto& input_shape = getInputShape(ctx, 0);
        auto& dims = input_shape.dim();
        if (dims.size() < 1 || dims.size() > 2) {
          fail_shape_inference("Input dimensions are either [C] or [N][C] allowed");
        }

        int64_t size = 1;
        for (auto& dim : dims) {
          if (dim.has_dim_value()) {
            size *= dim.dim_value();
          }
        }

        if (size > 0) {
          for (auto& dim : dims) {
            *output_shape.add_dim() = dim;
          }
          // Add the last unknown dimension
          // only if the input is not empty
          output_shape.add_dim();
        } else if (size == 0) {
          if (dims.size() == 2) {
            *output_shape.add_dim() = dims[0];
          }
          output_shape.add_dim()->set_dim_value(0);
        }
        updateOutputShape(ctx, 0, output_shape);
      });

  ONNX_CONTRIB_OPERATOR_SCHEMA(ReduceSumInteger)
      .SetDomain(kMSDomain)
      .SinceVersion(1)
      .SetDoc(R"DOC(
Computes the sum of the low-precision input tensor's element along the provided axes.
The resulting tensor has the same rank as the input if keepdims equal 1. If keepdims equal 0,
then the resulting tensor have the reduced dimension pruned. The above behavior is similar to numpy,
with the exception that numpy default keepdims to False instead of True.)DOC")
      .Input(0, "data", "An input tensor.", "T1")
      .Output(0, "reduced", "Reduced output tensor.", "T2")
      .TypeConstraint("T1", {"tensor(int8)", "tensor(uint8)"}, "Constrain input type to 8-bit integer tensor.")
      .TypeConstraint("T2",
                      {"tensor(int32)", "tensor(uint32)"},
                      "Constrain output data type to 32-bit integer tensor."
                      "T2 must be tensor(uint32) when T1 is tensor(uint8),"
                      "or must be tensor(int32) when T1 is tensor(int8).")
      .Attr(
          "axes",
          "A list of integers, along which to reduce. The default is to reduce over all the dimensions of the input tensor.",
          AttributeProto::INTS)
      .Attr(
          "keepdims",
          "Keep the reduced dimension or not, default 1 mean keep reduced dimension.",
          AttributeProto::INT);

  ONNX_CONTRIB_OPERATOR_SCHEMA(NonMaxSuppression)
      .SetDomain(kMSDomain)
      .SinceVersion(1)
      .SetDoc(R"DOC(
Filter out boxes that have high intersection-over-union (IOU) overlap with previously selected boxes.
Bounding boxes with score less than score_threshold are removed. Bounding box format is indicated by attribute center_point_box.
Note that this algorithm is agnostic to where the origin is in the coordinate system and more generally is invariant to
orthogonal transformations and translations of the coordinate system; thus translating or reflections of the coordinate system
result in the same boxes being selected by the algorithm.
The selected_indices output is a set of integers indexing into the input collection of bounding boxes representing the selected boxes.
The bounding box coordinates corresponding to the selected indices can then be obtained using the Gather or GatherND operation.
Note: The boxes doesn't has class dimension which means it alwasy has scores calculated for different classes on same box.)DOC")
      .Input(
          0,
          "boxes",
          "An input tensor with shape [num_batches, spatial_dimension, 4]. The single box data format is indicated by center_point_box.",
          "tensor(float)")
      .Input(
          1,
          "scores",
          "An input tensor with shape [num_batches, num_classes, spatial_dimension]",
          "tensor(float)")
      .Input(
          2,
          "max_output_boxes_per_class",
          "Integer representing the maximum number of boxes to be selected per batch per class. It is a scalar.",
          "tensor(int32)",
          OpSchema::Optional)
      .Input(
          3,
          "iou_threshold",
          "Float representing the threshold for deciding whether boxes overlap too much with respect to IOU. It is scalar. Value range [0, 1].",
          "tensor(float)",
          OpSchema::Optional)
      .Input(
          4,
          "score_threshold",
          "Float representing the threshold for deciding when to remove boxes based on score. It is a scalar",
          "tensor(float)",
          OpSchema::Optional)
      .Output(
          0,
          "selected_indices",
          "selected indices from the boxes tensor. [num_selected_indices, 3], the selected indices format is [batch_index, class_index, box_index].",
          "tensor(int32)")
      .Attr(
          "center_point_box",
          "Integer indicate the format of the box data. The default is 0."
          "0 - the box data is supplied as [y1, x1, y2, x2] where (y1, x1) and (y2, x2) are the coordinates of any diagonal pair of box corners"
          "and the coordinates can be provided as normalized (i.e., lying in the interval [0, 1]) or absolute. Mostly used for TF models."
          "1 - the box data is supplied as [x_center, y_center, width, height]. Mostly used for Pytoch models.",
          AttributeProto::INT,
          static_cast<int64_t>(0))
      .TypeAndShapeInferenceFunction([](ONNX_NAMESPACE::InferenceContext& ctx) {
        auto selected_indices_type = ctx.getOutputType(0)->mutable_tensor_type();
        selected_indices_type->set_elem_type(::ONNX_NAMESPACE::TensorProto_DataType::TensorProto_DataType_INT32);
      });

  ONNX_CONTRIB_OPERATOR_SCHEMA(MurmurHash3)
      .SetDomain(kMSDomain)
      .SinceVersion(1)
      .SetDoc(R"DOC(The underlying implementation is MurmurHash3_x86_32 generating low latency 32bits hash suitable for implementing lookup tables, Bloom filters, count min sketch or feature hashing.)DOC")
      .Input(0, "X", "An input tensor to hash.", "T1")
      .Output(0, "Y", "32-bit hash value.", "T2")
      .TypeConstraint("T1", {"tensor(uint32)", "tensor(int32)", "tensor(string)"}, "Constrain input type to unsigned or signed 32-bit integer tensor, or string tensor. It should be utf-8 encoded if using unicode.")
      .TypeConstraint("T2", {"tensor(uint32)", "tensor(int32)"}, "Constrain output type to unsigned and signed 32-bit integer tensor.")
      .Attr(
          "seed",
          "Seed for the hashing algorithm, unsigned 32-bit integer, default to 0.",
          AttributeProto::INT,
          (int64_t)0LL)
      .Attr(
          "positive",
          "If value is 1, output type is uint32_t, else int32_t. Default value is 1.",
          AttributeProto::INT,
          (int64_t)1LL)
      .TypeAndShapeInferenceFunction([](ONNX_NAMESPACE::InferenceContext& ctx) {
        // type inference
        auto positive_attr = ctx.getAttribute("positive");
        bool is_positive =
            positive_attr ? (static_cast<int>(positive_attr->i()) == 1 ? true : false) : true /* default value if attribute not present */;
        auto output_data_type = ctx.getOutputType(0)->mutable_tensor_type();
        if (is_positive) {
          output_data_type->set_elem_type(::ONNX_NAMESPACE::TensorProto_DataType::TensorProto_DataType_UINT32);
        } else {
          output_data_type->set_elem_type(::ONNX_NAMESPACE::TensorProto_DataType::TensorProto_DataType_INT32);
        }

        // Shape inference
        if (!hasInputShape(ctx, 0))
          return;

        auto& input_shape = getInputShape(ctx, 0);
        updateOutputShape(ctx, 0, input_shape);
      });

  ONNX_CONTRIB_OPERATOR_SCHEMA(GatherND)
      .SetDomain(kMSDomain)
      .SinceVersion(1)
      .Input(0, "data", "Tensor of rank r >= 1.", "T")
      .Input(1, "indices", "Tensor of rank q >= 1.", "Tind")
      .Output(0, "output", "Tensor of rank q-1+r-indices[-1].", "T")
      .TypeConstraint(
          "T",
          OpSchema::all_tensor_types(),
          "Constrain input and output types to any tensor type.")
      .TypeConstraint(
          "Tind",
          {"tensor(int32)", "tensor(int64)"},
          "Constrain indice type to int32 or int64")
      .TypeAndShapeInferenceFunction([](ONNX_NAMESPACE::InferenceContext& ctx) {
        propagateElemTypeFromInputToOutput(ctx, 0, 0);
        if (!hasNInputShapes(ctx, 2)) {
          fail_shape_inference("GatherND requires two tensor inputs.");
        }
        auto& data_shape = ctx.getInputType(0)->tensor_type().shape();
        auto& indices_shape = ctx.getInputType(1)->tensor_type().shape();
        auto data_rank = data_shape.dim_size();
        auto indices_rank = indices_shape.dim_size();
        if (data_rank < 1 || indices_rank < 1) {
          fail_shape_inference("both data and indices tensor need to have rank larger than zero.");
        }
        auto last_indice_dimension = indices_shape.dim(indices_rank - 1).dim_value();
        if (last_indice_dimension > data_rank) {
          fail_shape_inference("last dimension of indices must not be larger and rank of data tensor");
        }
        for (int i = 0; i < indices_rank - 1; ++i) {
          *ctx.getOutputType(0)
               ->mutable_tensor_type()
               ->mutable_shape()
               ->add_dim() = indices_shape.dim(i);
        }
        for (int i = static_cast<int>(last_indice_dimension); i < data_rank; ++i) {
          *ctx.getOutputType(0)
               ->mutable_tensor_type()
               ->mutable_shape()
               ->add_dim() = data_shape.dim(i);
        }
      })
      .SetDoc(R"DOC(
Given `data` tensor of rank r >= 1, and `indices` tensor of rank q >= 1, gather
slices of `data` into an output tensor of rank q - 1 + r - indices[-1].
Example 1:
  data    = [[0,1],[2,3]]
  indices = [[0,0],[1,1]]
  output  = [0,3]
Example 2:
  data    = [[0,1],[2,3]]
  indices = [[1],[0]]
  output  = [[2,3],[0,1]]
Example 3:
  data    = [[[0,1],[2,3]],[[4,5],[6,7]]]
  indices = [[0,1],[1,0]]
  output  = [[2,3],[4,5]]
Example 4:
  data    = [[[0,1],[2,3]],[[4,5],[6,7]]]
  indices = [[[0,1]],[[1,0]]]
  output  = [[[2,3]],[[4,5]]]
)DOC");

  ONNX_CONTRIB_OPERATOR_SCHEMA(WordConvEmbedding)
      .SetDomain(kMSDomain)
      .SinceVersion(1)
      .Attr(
          "embedding_size",
          "Integer representing the embedding vector size for each word."
          "If not provide, use the fileter size of conv weight",
          AttributeProto::INT,
          OPTIONAL)
      .Attr(
          "conv_window_size",
          "This operator applies convolution to word from left to right with window equal to conv_window_size and stride to 1."
          "Take word 'example' for example, with conv_window_size equal to 2, conv is applied to [ex],[xa], [am], [mp]..."
          "If not provide, use the first dimension of conv kernal shape.",
          AttributeProto::INT,
          OPTIONAL)
      .Attr(
          "char_embedding_size",
          "Integer representing the embedding vector size for each char."
          "If not provide, use the char embedding size of embedding vector.",
          AttributeProto::INT,
          OPTIONAL)
      .Input(0, "Sequence", "Specify batchs of sequence words to embedding", "T")
      .Input(1, "W", "Specify weights of conv", "T1")
      .Input(2, "B", "Specify bias of conv", "T1")
      .Input(3, "C", "Specify embedding vector of char", "T1")
      .Output(0, "Y", "output", "T1")
      .TypeConstraint(
          "T",
          {"tensor(int32)"},
          "Constrain to tensor(int32).")
      .TypeConstraint(
          "T1",
          {"tensor(float)"},
          "Constrain to tensor(float).")
      .SetDoc(R"DOC(The WordConvEmbedding takes in a batch of sequence words and embed each word to a vector.)DOC");

  ONNX_CONTRIB_OPERATOR_SCHEMA(ROIAlign)
      .SetDomain(kMSDomain)
      .SinceVersion(1)
      .Attr(
          "spatial_scale",
          "Multiplicative spatial scale factor to translate ROI coordinates "
          "from their input spatial scale to the scale used when pooling, "
          "i.e., spatial scale of the input feature map X relative to the "
          "input image. E.g.; default is 1.0f. ",
          AttributeProto::FLOAT,
          1.f)
      .Attr(
          "pooled_h",
          "default 1; Pooled output Y's height.",
          AttributeProto::INT,
          static_cast<int64_t>(1))
      .Attr(
          "pooled_w",
          "default 1; Pooled output Y's width.",
          AttributeProto::INT,
          static_cast<int64_t>(1))
      .Attr(
          "sampling_ratio",
          "Number of sampling points in the interpolation grid used to compute "
          "the output value of each pooled output bin. If > 0, then exactly "
          "sampling_ratio x sampling_ratio grid points are used. If == 0, then "
          "an adaptive number of grid points are used (computed as "
          "ceil(roi_width / pooled_w), and likewise for height). Default is 0.",
          AttributeProto::INT,
          static_cast<int64_t>(0))
      .Attr(
          "mode",
          "The pooling method. Two modes are supported: 'avg' and 'max'. "
          "Default is 'avg'.",
          AttributeProto::STRING,
          std::string("avg"))
      .Input(0, "X", "Input data tensor from the previous operator; 4-D feature map of shape (N x C x H x W), where N is the batch size, C is the number of channels, and H and W are the height and the width of the data.", "T")
      .Input(1, "rois", "RoIs (Regions of Interest2) to pool over; rois is 2-D input of shape (num_rois, 5) given as [[batch_id, x1, y1, x2, y2], ...]. The RoIs' coordinates are in the coordinate system of the input image.", "T")
      .Output(0, "Y", "RoI pooled output, 4-D tesnor of shape (num_rois, C, pooled_h, pooled_w). The r-th batch element Y[r-1] is a pooled feature map corresponding to the r-th RoI X[r-1].", "T")
      .TypeConstraint(
          "T",
          {"tensor(float16)", "tensor(float)", "tensor(double)"},
          "Constrain to float, float16 and double tensors.")
      .SetDoc(R"DOC(Region of Interest (RoI) align operation described in the
  [Mask R-CNN paper](https://arxiv.org/abs/1703.06870).
  RoIAlign consumes an input tensor X and region of interests (rois)
  to apply pooling across each RoI; it produces a 4-D tensor of shape
  (num_rois, C, pooled_h, pooled_w).

  RoIAlign is proposed to avoid the misalignment by removing
  quantizations while converting from original image into feature
  map and from feature map into RoI feature; in each ROI bin,
  the value of the sampled locations are computed directly
  through bilinear interpolation.)DOC");

#ifdef MICROSOFT_INTERNAL
  // register internal ops
  RegisterInternalSchemas();
#endif
}  // namespace contrib
}  // namespace contrib
}  // namespace onnxruntime<|MERGE_RESOLUTION|>--- conflicted
+++ resolved
@@ -155,8 +155,6 @@
       .TypeConstraint("T", OpSchema::all_tensor_types(), "Constrain input and output types to all tensor types.")
       .TypeConstraint("Tind", {"tensor(int32)", "tensor(int64)"}, "Constrain indices to integer types");
 
-<<<<<<< HEAD
-=======
   ONNX_CONTRIB_OPERATOR_SCHEMA(GivenTensorFill)
       .SinceVersion(1)
       .Input(0, "shape", "The shape of filled tensor", "T", OpSchema::Optional)
@@ -370,7 +368,6 @@
            "tensor(double)"},
           "Constrain output types to bool, int32, int64, float16, float, double tensors.");
 
->>>>>>> 7775551a
   ONNX_OPERATOR_SCHEMA(MeanVarianceNormalization)
       .SinceVersion(1)
       .SetDoc(R"DOC(Perform mean variance normalization.)DOC")
@@ -530,7 +527,6 @@
           "T")
       .TypeConstraint("T", {"tensor(float)"}, "Constrain input0 and output types to float tensors")
       .TypeAndShapeInferenceFunction([](ONNX_NAMESPACE::InferenceContext& ctx) {
-<<<<<<< HEAD
         //ONNX_NAMESPACE::convPoolTypeAndShapeInference(ctx, false, true);
       });
 
@@ -604,10 +600,8 @@
       .TypeConstraint("T", {"tensor(float16)", "tensor(float)", "tensor(double)"}, "Constrain input and output types to float tensors")
       .TypeAndShapeInferenceFunction([](ONNX_NAMESPACE::InferenceContext& ctx) {
         propagateElemTypeFromInputToOutput(ctx, 0, 0);
-=======
-        ONNX_NAMESPACE::propagateElemTypeFromInputToOutput(ctx, 0, 0);
-        ONNX_NAMESPACE::convPoolShapeInference(ctx, false, true, 0, 1);
->>>>>>> 7775551a
+        //ONNX_NAMESPACE::propagateElemTypeFromInputToOutput(ctx, 0, 0);
+        //ONNX_NAMESPACE::convPoolShapeInference(ctx, false, true, 0, 1);
       });
 
   ONNX_CONTRIB_OPERATOR_SCHEMA(FusedConv)
@@ -669,12 +663,9 @@
           "T")
       .TypeConstraint("T", {"tensor(float16)", "tensor(float)", "tensor(double)"}, "Constrain input and output types to float tensors")
       .TypeAndShapeInferenceFunction([](ONNX_NAMESPACE::InferenceContext& ctx) {
-<<<<<<< HEAD
         //ONNX_NAMESPACE::convPoolTypeAndShapeInference(ctx, true, false);
-=======
         ONNX_NAMESPACE::propagateElemTypeFromInputToOutput(ctx, 0, 0);
         ONNX_NAMESPACE::convPoolShapeInference(ctx, true, false, 0, 1);
->>>>>>> 7775551a
       });
 
   ONNX_CONTRIB_OPERATOR_SCHEMA(FusedGemm)
